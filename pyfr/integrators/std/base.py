--- conflicted
+++ resolved
@@ -16,13 +16,8 @@
         self.nregs = self.stepper_nregs
 
         # Construct the relevant system
-<<<<<<< HEAD
-        self.system = systemcls(self, backend, rallocs, mesh, initsoln,
-                                nregs=self.nregs, cfg=cfg)
-=======
-        self.system = systemcls(backend, mesh, initsoln, nregs=self.nregs,
+        self.system = systemcls(self, backend, mesh, initsoln, nregs=self.nregs,
                                 cfg=cfg)
->>>>>>> 52b34313
 
         # Event handlers for advance_to
         self.plugins = self._get_plugins(initsoln)
