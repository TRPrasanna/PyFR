--- conflicted
+++ resolved
@@ -85,11 +85,7 @@
             norms = defaultdict(list)
             rfpts = defaultdict(list)
 
-<<<<<<< HEAD
-            for etype, eidx, fidx, flags in mesh[bc].astype('U4,i8,i1,i2'):
-=======
             for etype, eidx, fidx, flags in mesh[bc].tolist():
->>>>>>> 3350170d
                 eles = elemap[etype]
                 itype, proj, norm = eles.basis.faces[fidx]
 
